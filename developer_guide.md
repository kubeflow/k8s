--- conflicted
+++ resolved
@@ -148,12 +148,8 @@
 Now we are ready to run operator locally:
 
 ```sh
-<<<<<<< HEAD
 kubectl create -f examples/crd/crd.yaml
-tf_operator -controller_config_file=/tmp/controller_config_file.yaml
-=======
 tf_operator --logtostderr
->>>>>>> 8caa0c9c
 ```
 
 The first command creates a CRD `tfjobs`. And the second command runs the operator locally. To verify local
