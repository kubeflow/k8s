--- conflicted
+++ resolved
@@ -25,18 +25,11 @@
     "*.js": ["eslint"]
   },
   "devDependencies": {
-<<<<<<< HEAD
-    "babel-eslint": "^8.1.0",
-    "eslint": "^4.14.0",
     "eslint-config-prettier": "^2.9.0",
     "eslint-plugin-prettier": "^2.4.0",
-=======
     "babel-eslint": "^8.1.1",
     "eslint": "^4.14.0",
-    "eslint-config-prettier": "^2.9.0",
-    "eslint-plugin-prettier": "^2.4.0",
     "eslint-plugin-react": "^7.5.1",
->>>>>>> a704246f
     "husky": "^0.14.3",
     "lint-staged": "^6.0.0",
     "prettier": "^1.9.2"
