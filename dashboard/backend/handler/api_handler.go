<<<<<<< HEAD
// Package handler is a package handling API requests for managing TFJobs.
=======
//Package handler is a package handling API requests for managing TFJobs.
>>>>>>> a1ce945e
// The primary purpose of handler is implementing the functionality needed by the TFJobs dashboard.
package handler

import (
	"fmt"
	"net/http"

	log "github.com/golang/glog"

	"github.com/emicklei/go-restful"
	"github.com/kubeflow/tf-operator/dashboard/backend/client"
	"github.com/kubeflow/tf-operator/pkg/apis/tensorflow/v1alpha1"

	"k8s.io/api/core/v1"
	metav1 "k8s.io/apimachinery/pkg/apis/meta/v1"

	"k8s.io/apimachinery/pkg/api/errors"
)

// APIHandler handles the API calls
type APIHandler struct {
	cManager client.ClientManager
}

// TFJobDetail describe the specification of a TFJob
// as well as related TensorBoard service if any and related pods
type TFJobDetail struct {
	TFJob     *v1alpha1.TFJob `json:"tfJob"`
	TbService *v1.Service     `json:"tbService"`
	Pods      []v1.Pod        `json:"pods"`
}

// TFJobList is a list of TFJobs
type TFJobList struct {
	TFJobs []v1alpha1.TFJob `json:"TFJobs"`
}

// NamespaceList is a list of namespaces
type NamespaceList struct {
	Namespaces []v1.Namespace `json:"Namespaces"`
}

// CreateHTTPAPIHandler creates the restful Container and defines the routes the API will serve
func CreateHTTPAPIHandler(client client.ClientManager) (http.Handler, error) {
	apiHandler := APIHandler{
		cManager: client,
	}

	wsContainer := restful.NewContainer()
	wsContainer.EnableContentEncoding(true)

	cors := restful.CrossOriginResourceSharing{
		ExposeHeaders:  []string{"X-My-Header"},
		AllowedHeaders: []string{"Content-Type", "Accept"},
		AllowedMethods: []string{"GET", "POST", "DELETE"},
		CookiesAllowed: false,
		Container:      wsContainer,
	}
	wsContainer.Filter(cors.Filter)
	wsContainer.Filter(wsContainer.OPTIONSFilter)

	apiV1Ws := new(restful.WebService)

	apiV1Ws.Path("/api").
		Consumes(restful.MIME_JSON).
		Produces(restful.MIME_JSON)

	apiV1Ws.Route(
		apiV1Ws.GET("/tfjob").
			To(apiHandler.handleGetTFJobs).
			Writes(TFJobList{}))

	apiV1Ws.Route(
		apiV1Ws.GET("/tfjob/{namespace}").
			To(apiHandler.handleGetTFJobs).
			Writes(TFJobList{}))

	apiV1Ws.Route(
		apiV1Ws.GET("/tfjob/{namespace}/{tfjob}").
			To(apiHandler.handleGetTFJobDetail).
			Writes(TFJobDetail{}))

	apiV1Ws.Route(
		apiV1Ws.POST("/tfjob").
			To(apiHandler.handleDeploy).
			Reads(v1alpha1.TFJob{}).
			Writes(v1alpha1.TFJob{}))

	apiV1Ws.Route(
		apiV1Ws.DELETE("/tfjob/{namespace}/{tfjob}").
			To(apiHandler.handleDeleteTFJob))

	apiV1Ws.Route(
		apiV1Ws.GET("/logs/{namespace}/{podname}").
			To(apiHandler.handleGetPodLogs).
			Writes([]byte{}))

	apiV1Ws.Route(
		apiV1Ws.GET("/namespace").
			To(apiHandler.handleGetNamespaces).
			Writes(NamespaceList{}))

	wsContainer.Add(apiV1Ws)
	return wsContainer, nil
}

func (apiHandler *APIHandler) handleGetTFJobs(request *restful.Request, response *restful.Response) {
	namespace := request.PathParameter("namespace")
	jobs, err := apiHandler.cManager.TFJobClient.KubeflowV1alpha1().TFJobs(namespace).List(metav1.ListOptions{})

	ns := "all"
	if namespace != "" {
		ns = namespace
	}
	if err != nil {
		log.Warningf("failed to list TFJobs under %v namespace(s): %v", ns, err)
		response.WriteError(http.StatusInternalServerError, err)
	} else {
		log.Infof("successfully listed TFJobs under %v namespace(s)", ns)
		response.WriteHeaderAndEntity(http.StatusOK, jobs)
	}
}

func (apiHandler *APIHandler) handleGetTFJobDetail(request *restful.Request, response *restful.Response) {
	namespace := request.PathParameter("namespace")
	name := request.PathParameter("tfjob")
	job, err := apiHandler.cManager.TFJobClient.KubeflowV1alpha1().TFJobs(namespace).Get(name, metav1.GetOptions{})
	if err != nil {
		log.Infof("cannot find TFJob %v under namespace %v, error: %v", name, namespace, err)
		if errors.IsNotFound(err) {
			response.WriteError(http.StatusNotFound, err)
		} else {
			response.WriteError(http.StatusInternalServerError, err)
		}
		return
	}

	tfJobDetail := TFJobDetail{
		TFJob: job,
	}

	if job.Spec.TensorBoard != nil {
		tbSpec, err := apiHandler.cManager.ClientSet.CoreV1().Services(namespace).List(metav1.ListOptions{
			LabelSelector: fmt.Sprintf("kubeflow.org=,app=tensorboard,runtime_id=%s", job.Spec.RuntimeId),
		})
		if err != nil {
			log.Warningf("failed to list TensorBoard for TFJob %v under namespace %v, error: %v", job.Name, job.Namespace, err)
			// TODO maybe partial result?
			response.WriteError(http.StatusNotFound, err)
			return
		} else if len(tbSpec.Items) > 0 {
			// Should never be more than 1 service that matched, handle error
			// Handle case where no TensorBoard is found
			tfJobDetail.TbService = &tbSpec.Items[0]
			log.Warningf("more than one TensorBoards found for TFJob %v under namespace %v, this should be impossible",
				job.Name, job.Namespace)
		} else {
			log.Warningf("Couldn't find a TensorBoard service for TFJob %v under namespace %v", job.Name, job.Namespace)
		}
	}

	// Get associated pods
	pods, err := apiHandler.cManager.ClientSet.CoreV1().Pods(namespace).List(metav1.ListOptions{
		LabelSelector: fmt.Sprintf("kubeflow.org=,runtime_id=%s", job.Spec.RuntimeId),
	})
	if err != nil {
		log.Warningf("failed to list pods for TFJob %v under namespace %v: %v", name, namespace, err)
		response.WriteError(http.StatusInternalServerError, err)
	} else {
		log.Infof("successfully listed pods for TFJob %v under namespace %v", name, namespace)
		tfJobDetail.Pods = pods.Items
		response.WriteHeaderAndEntity(http.StatusOK, tfJobDetail)
	}
}

func (apiHandler *APIHandler) handleDeploy(request *restful.Request, response *restful.Response) {
	clt := apiHandler.cManager.TFJobClient
	tfJob := new(v1alpha1.TFJob)
	if err := request.ReadEntity(tfJob); err != nil {
		response.WriteError(http.StatusBadRequest, err)
		return
	}

	_, err := apiHandler.cManager.ClientSet.CoreV1().Namespaces().Get(tfJob.Namespace, metav1.GetOptions{})

	if errors.IsNotFound(err) {
		// If namespace doesn't exist we create it
		_, nsErr := apiHandler.cManager.ClientSet.CoreV1().Namespaces().Create(&v1.Namespace{ObjectMeta: metav1.ObjectMeta{Name: tfJob.Namespace}})
		if nsErr != nil {
			log.Warningf("failed to create namespace %v for TFJob %v: %v", tfJob.Namespace, tfJob.Name, nsErr)
			response.WriteError(http.StatusInternalServerError, nsErr)
		}
	} else if err != nil {
		log.Warningf("failed to deploy TFJob %v under namespace %v: %v", tfJob.Name, tfJob.Namespace, err)
		response.WriteError(http.StatusInternalServerError, err)
	}

	j, err := clt.KubeflowV1alpha1().TFJobs(tfJob.Namespace).Create(tfJob)
	if err != nil {
		log.Warningf("failed to deploy TFJob %v under namespace %v: %v", tfJob.Name, tfJob.Namespace, err)
		response.WriteError(http.StatusInternalServerError, err)
	} else {
		log.Infof("successfully deployed TFJob %v under namespace %v", tfJob.Name, tfJob.Namespace)
		response.WriteHeaderAndEntity(http.StatusCreated, j)
	}
}

func (apiHandler *APIHandler) handleDeleteTFJob(request *restful.Request, response *restful.Response) {
	namespace := request.PathParameter("namespace")
	name := request.PathParameter("tfjob")
	clt := apiHandler.cManager.TFJobClient
	err := clt.KubeflowV1alpha1().TFJobs(namespace).Delete(name, &metav1.DeleteOptions{})
	if err != nil {
		log.Warningf("failed to delete TFJob %v under namespace %v: %v", name, namespace, err)
		response.WriteError(http.StatusInternalServerError, err)
	} else {
		log.Infof("successfully deleted TFJob %v under namespace %v", name, namespace)
		response.WriteHeader(http.StatusNoContent)
	}
}

func (apiHandler *APIHandler) handleGetPodLogs(request *restful.Request, response *restful.Response) {
	namespace := request.PathParameter("namespace")
	name := request.PathParameter("podname")
	logs, err := apiHandler.cManager.ClientSet.CoreV1().Pods(namespace).GetLogs(name, &v1.PodLogOptions{}).Do().Raw()
	if err != nil {
		log.Warningf("failed to get pod logs for TFJob %v under namespace %v: %v", name, namespace, err)
		response.WriteError(http.StatusInternalServerError, err)
	} else {
		log.Infof("successfully get pod logs for TFJob %v under namespace %v", name, namespace)
		response.WriteHeaderAndEntity(http.StatusOK, string(logs))
	}
}

func (apiHandler *APIHandler) handleGetNamespaces(request *restful.Request, response *restful.Response) {
	l, err := apiHandler.cManager.ClientSet.CoreV1().Namespaces().List(metav1.ListOptions{})
	if err != nil {
		log.Warningf("failed to list namespaces.")
		response.WriteError(http.StatusInternalServerError, err)
	} else {
		log.Infof("successfully listed namespaces")
		response.WriteHeaderAndEntity(http.StatusOK, l)
	}
}<|MERGE_RESOLUTION|>--- conflicted
+++ resolved
@@ -1,8 +1,4 @@
-<<<<<<< HEAD
-// Package handler is a package handling API requests for managing TFJobs.
-=======
 //Package handler is a package handling API requests for managing TFJobs.
->>>>>>> a1ce945e
 // The primary purpose of handler is implementing the functionality needed by the TFJobs dashboard.
 package handler
 
