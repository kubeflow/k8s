--- conflicted
+++ resolved
@@ -140,11 +140,7 @@
 		baseName := strings.ToLower(string(r.TfReplicaType))
 
 		for i := 0; i < int(*r.Replicas); i += 1 {
-<<<<<<< HEAD
 			jobName := fmt.Sprintf("%v-%v-%v-%v", fmt.Sprintf("%.16s", original.Metadata.Name), baseName, tfJob.Spec.RuntimeId, i)
-=======
-			jobName := fmt.Sprintf("%v-%v-%v-%v", original.Metadata.Name, baseName, tfJob.Spec.RuntimeId, i)
->>>>>>> 7a3b7908
 
 			_, err := kubeCli.BatchV1().Jobs(Namespace).Get(jobName, metav1.GetOptions{})
 
@@ -155,11 +151,7 @@
 	}
 
 	// Check that the TensorBoard deployment is present
-<<<<<<< HEAD
 	tbDeployName := fmt.Sprintf("%v-tensorboard-%v", fmt.Sprintf("%.16s", original.Metadata.Name), tfJob.Spec.RuntimeId)
-=======
-	tbDeployName := fmt.Sprintf("%v-tensorboard-%v", original.Metadata.Name, tfJob.Spec.RuntimeId)
->>>>>>> 7a3b7908
 	_, err = kubeCli.ExtensionsV1beta1().Deployments(Namespace).Get(tbDeployName, metav1.GetOptions{})
 
 	if err != nil {
@@ -188,12 +180,7 @@
 		baseName := strings.ToLower(string(r.TfReplicaType))
 
 		for i := 0; i < int(*r.Replicas); i += 1 {
-<<<<<<< HEAD
 			jobName := fmt.Sprintf("%v-%v-%v-%v", fmt.Sprintf("%.16s", original.Metadata.Name), baseName, tfJob.Spec.RuntimeId, i)
-=======
-			jobName := fmt.Sprintf("%v-%v-%v-%v", original.Metadata.Name, baseName, tfJob.Spec.RuntimeId, i)
->>>>>>> 7a3b7908
-
 			jobs[jobName] = true
 		}
 	}
