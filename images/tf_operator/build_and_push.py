#!/usr/bin/python
import argparse
import datetime
import hashlib
import logging
import os
import re
import shutil
import subprocess
import sys
import tempfile
import yaml

def GetGitHash():
  # The image tag is based on the githash.
<<<<<<< HEAD
  git_hash = subprocess.check_output(["git", "rev-parse", "--short", "HEAD"]).decode("utf-8") 
  git_hash=git_hash.strip()
  
=======
  git_hash = subprocess.check_output(["git", "rev-parse", "--short", "HEAD"])
  git_hash = git_hash.strip()
>>>>>>> 383eafd5
  modified_files = subprocess.check_output(["git", "ls-files", "--modified"])
  untracked_files = subprocess.check_output(
      ["git", "ls-files", "--others", "--exclude-standard"])
  if modified_files or untracked_files:
    diff= subprocess.check_output(["git", "diff"])
    sha = hashlib.sha256()
    sha.update(diff)
    diffhash = sha.hexdigest()[0:7]
    git_hash = "{0}-dirty-{1}".format(git_hash, diffhash) 
    
  return git_hash

def run(command, cwd=None):
  logging.info("Running: %s", " ".join(command))
  subprocess.check_call(command, cwd=cwd)

if __name__ == "__main__":
  logging.getLogger().setLevel(logging.INFO)
  parser = argparse.ArgumentParser(
      description="Build docker image for TfJob CRD.")

  parser.add_argument(
      "--registry",
      default="gcr.io/tf-on-k8s-dogfood",
      type=str,
      help="The docker registry to use.")

  parser.add_argument(
    "--project",
      default="",
      type=str,
      help="Project to use with Google Container Builder when using GCB.")

  parser.add_argument(
    "--output",
      default="",
      type=str,
      help="Path to write a YAML file with build info.")

  parser.add_argument("--gcb", dest="use_gcb", action="store_true",
                      help="Use Google Container Builder to build the image.")
  parser.add_argument("--no-gcb", dest="use_gcb", action="store_false",
                      help="Use Docker to build the image.")
  parser.add_argument("--no-push", dest="should_push", action="store_false",
                      help="Do not push the image once build is finished.")

  parser.set_defaults(use_gcb=False)

  args = parser.parse_args()

  if args.use_gcb and not args.project:
    logging.fatal("--project must be set when using Google Container Builder")
    sys.exit(-1)

  this_file = __file__
  images_dir = os.path.dirname(this_file)

  context_dir = tempfile.mkdtemp(prefix="tmpTfJobCrdContext")
  logging.info("context_dir: %s", context_dir)
  if not os.path.exists(context_dir):
    os.makedirs(context_dir)
  dockerfile = os.path.join(context_dir, 'Dockerfile')

  # Build the go binaries
  go_path = os.environ["GOPATH"]

  targets = [
      "github.com/jlewi/mlkube.io/cmd/tf_operator",
      "github.com/jlewi/mlkube.io/test/e2e",
    ]
  for t in targets:
    subprocess.check_call(["go", "install", t])

  root_dir = os.path.abspath(os.path.join(images_dir, '..', '..'))
  # List of paths to copy relative to root.
  sources = [
      "images/tf_operator/Dockerfile",
      os.path.join(go_path, "bin/tf_operator"),
      os.path.join(go_path, "bin/e2e"),
      "grpc_tensorflow_server/grpc_tensorflow_server.py"
    ]

  for s in sources:
    src_path = os.path.join(root_dir, s)
    dest_path = os.path.join(context_dir, os.path.basename(s))
    if os.path.exists(dest_path):
      os.unlink(dest_path)
    if os.path.isdir(src_path):
      shutil.copytree(src_path, dest_path)
    else:
      shutil.copyfile(src_path, dest_path)

  image_base = args.registry + "/tf_operator"

  n = datetime.datetime.now()
  image = image_base + ":" + n.strftime("v%Y%m%d") + "-" + GetGitHash()
  if args.use_gcb:
    run(["gcloud", "container", "builds", "submit", context_dir,
         "--tag=" + image, "--project=" + args.project ])
  else:
    run(["docker", "build", "-t", image,  context_dir])
    logging.info("Built image: %s", image)  
    
    if args.should_push:
      run(["gcloud", "docker", "--", "push", image])
      logging.info("Pushed image: %s", image)

  if args.output:
    logging.info("Writing build information to %s", args.output)
    output = { "image": image }
    with open(args.output, mode='w') as hf:
      yaml.dump(output, hf)<|MERGE_RESOLUTION|>--- conflicted
+++ resolved
@@ -13,14 +13,9 @@
 
 def GetGitHash():
   # The image tag is based on the githash.
-<<<<<<< HEAD
   git_hash = subprocess.check_output(["git", "rev-parse", "--short", "HEAD"]).decode("utf-8") 
-  git_hash=git_hash.strip()
+  git_hash = git_hash.strip()
   
-=======
-  git_hash = subprocess.check_output(["git", "rev-parse", "--short", "HEAD"])
-  git_hash = git_hash.strip()
->>>>>>> 383eafd5
   modified_files = subprocess.check_output(["git", "ls-files", "--modified"])
   untracked_files = subprocess.check_output(
       ["git", "ls-files", "--others", "--exclude-standard"])
