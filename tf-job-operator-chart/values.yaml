--- conflicted
+++ resolved
@@ -5,18 +5,13 @@
 
 # Which cloud provider is kubernetes hosted on.
 # Supported values are gke or azure.
-<<<<<<< HEAD
-# If no value is provided, you will have to supply your own configuration, see README.
+# Leave blank to use a default, non-cloud specific config.
 cloud: 
 
 ## Wether the dashboard should be installed and the kind of service to use
 dashboard: 
   install: false
   serviceType: ClusterIP
-=======
-# Leave blank to use a default, non-cloud specific config.
-cloud:
->>>>>>> cb1e0538
 
 config:
   configmap:
